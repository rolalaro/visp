--- conflicted
+++ resolved
@@ -52,8 +52,6 @@
     steps:
     - name: Checkout repository
       uses: actions/checkout@v5
-<<<<<<< HEAD
-=======
 
     # https://github.com/hendrikmuhs/ccache-action
     - name: ccache
@@ -65,7 +63,6 @@
 
     - name: Print ccache-action key
       run: echo "key=${{ github.job }}-${{ matrix.os }}"
->>>>>>> 8356577e
 
     - name: Print system information
       run: lscpu
