//! \example tutorial-me-line-tracker.cpp
#include <iostream>

#include <visp3/core/vpConfig.h>

//! [Undef grabber]
// If openCV available, priority to OpenCV capture, otherwise the user has to modify the code uncommenting/commenting
// one of the following lines
#if ((VISP_HAVE_OPENCV_VERSION < 0x030000) && defined(HAVE_OPENCV_HIGHGUI)) || \
    ((VISP_HAVE_OPENCV_VERSION >= 0x030000) && defined(HAVE_OPENCV_VIDEOIO))
#undef VISP_HAVE_V4L2
#undef VISP_HAVE_DC1394
#undef VISP_HAVE_CMU1394
#undef VISP_HAVE_FLYCAPTURE
#undef VISP_HAVE_REALSENSE2
// #undef HAVE_OPENCV_HIGHGUI
// #undef HAVE_OPENCV_VIDEOIO
#else
// Use the first grabber that is available. Uncomment/comment the following lines to disable usage of a grabber
// #undef VISP_HAVE_V4L2
// #undef VISP_HAVE_DC1394
// #undef VISP_HAVE_CMU1394
// #undef VISP_HAVE_FLYCAPTURE
// #undef VISP_HAVE_REALSENSE2
#undef HAVE_OPENCV_HIGHGUI
#undef HAVE_OPENCV_VIDEOIO
#endif
//! [Undef grabber]

//! [Ensure that a grabber is available]
#if (defined(VISP_HAVE_V4L2) || defined(VISP_HAVE_DC1394) || defined(VISP_HAVE_CMU1394) || \
<<<<<<< HEAD
   defined(VISP_HAVE_FLYCAPTURE) || defined(VISP_HAVE_REALSENSE2) || defined(VISP_HAVE_OPENCV) && \
   (((VISP_HAVE_OPENCV_VERSION < 0x030000) && defined(HAVE_OPENCV_HIGHGUI)) || \
    ((VISP_HAVE_OPENCV_VERSION >= 0x030000) && defined(HAVE_OPENCV_VIDEOIO))) && \
    ((VISP_HAVE_OPENCV_VERSION < 0x050000) && defined(HAVE_OPENCV_CALIB3D) && defined(HAVE_OPENCV_FEATURES2D)) || \
    ((VISP_HAVE_OPENCV_VERSION >= 0x050000) && defined(HAVE_OPENCV_3D) && defined(HAVE_OPENCV_FEATURES)))
=======
   defined(VISP_HAVE_FLYCAPTURE) || defined(VISP_HAVE_REALSENSE2) || \
   ((VISP_HAVE_OPENCV_VERSION < 0x030000) && defined(HAVE_OPENCV_HIGHGUI)) || \
   ((VISP_HAVE_OPENCV_VERSION >= 0x030000) && defined(HAVE_OPENCV_VIDEOIO))) && \
  ((VISP_HAVE_OPENCV_VERSION < 0x050000) && defined(HAVE_OPENCV_CALIB3D) && defined(HAVE_OPENCV_FEATURES2D)) || \
  ((VISP_HAVE_OPENCV_VERSION >= 0x050000) && defined(HAVE_OPENCV_3D) && defined(HAVE_OPENCV_FEATURES))
//! [Ensure that a grabber is available]
>>>>>>> c173d038

#ifdef VISP_HAVE_MODULE_SENSOR
//! [camera headers]
#include <visp3/sensor/vp1394CMUGrabber.h>
#include <visp3/sensor/vp1394TwoGrabber.h>
#include <visp3/sensor/vpFlyCaptureGrabber.h>
#include <visp3/sensor/vpRealSense2.h>
#include <visp3/sensor/vpV4l2Grabber.h>
#if (VISP_HAVE_OPENCV_VERSION < 0x030000) && defined(HAVE_OPENCV_HIGHGUI)
#include <opencv2/highgui/highgui.hpp> // for cv::VideoCapture
#elif (VISP_HAVE_OPENCV_VERSION >= 0x030000) && defined(HAVE_OPENCV_VIDEOIO)
#include <opencv2/videoio/videoio.hpp> // for cv::VideoCapture
#endif
//! [camera headers]
#endif
//! [display headers]
#include <visp3/gui/vpDisplayFactory.h>
//! [display headers]
//! [me line headers]
#include <visp3/me/vpMeLine.h>
//! [me line headers]

<<<<<<< HEAD
#if defined(VISP_HAVE_OPENCV) && (VISP_HAVE_OPENCV_VERSION < 0x030000) && defined(HAVE_OPENCV_HIGHGUI)
#include <opencv2/highgui/highgui.hpp> // for cv::VideoCapture
#elif defined(VISP_HAVE_OPENCV) && (VISP_HAVE_OPENCV_VERSION >= 0x030000) && defined(HAVE_OPENCV_VIDEOIO)
#include <opencv2/videoio/videoio.hpp> // for cv::VideoCapture
#endif

int main()
=======
int main(int argc, char **argv)
>>>>>>> c173d038
{
#ifdef ENABLE_VISP_NAMESPACE
  using namespace VISP_NAMESPACE_NAME;
#endif

#if (VISP_CXX_STANDARD >= VISP_CXX_STANDARD_11)
  std::shared_ptr<vpDisplay> display;
#else
  vpDisplay *display = nullptr;
#endif
  //! [me default options]
  int opt_me_range = 10;
  int opt_me_sample_step = 5;
  int opt_me_threshold = 20; // Value in [0 ; 255]
  //! [me default options]

  for (int i = 1; i < argc; i++) {
    if (std::string(argv[i]) == "--me-range" && i + 1 < argc) {
      opt_me_range = std::atoi(argv[++i]);
    }
    else if (std::string(argv[i]) == "--me-sample-step" && i + 1 < argc) {
      opt_me_sample_step = std::atoi(argv[++i]);
    }
    else if (std::string(argv[i]) == "--me-threshold" && i + 1 < argc) {
      opt_me_threshold = std::atoi(argv[++i]);
    }
    else if (std::string(argv[i]) == "--help" || std::string(argv[i]) == "-h") {
      std::cout << "\nUsage: " << argv[0]
        << " [--me-range <range>]"
        << " [--me-sample-step <sample step>]"
        << " [--me-threshold <threshold>]"
        << " [--help] [-h]\n"
        << std::endl;
      return EXIT_SUCCESS;
    }
    else {
      std::cout << "\nError: wrong parameter " << argv[i] << std::endl;
      return EXIT_FAILURE;
    }
  }

  try {
    //! [image container]
    vpImage<unsigned char> I;
    //! [image container]

    //! [grabber container]
    int opt_device = 0; // For OpenCV and V4l2 grabber to set the camera device
#if defined(VISP_HAVE_V4L2)
    vpV4l2Grabber g;
    std::ostringstream device;
    device << "/dev/video" << opt_device;
    std::cout << "Use Video 4 Linux grabber on device " << device.str() << std::endl;
    g.setDevice(device.str());
    g.setScale(1);
    g.open(I);
#elif defined(VISP_HAVE_DC1394)
    (void)opt_device;         // To avoid non used warning
    std::cout << "Use DC1394 grabber" << std::endl;
    vp1394TwoGrabber g;
    g.open(I);
#elif defined(VISP_HAVE_CMU1394)
    (void)opt_device; // To avoid non used warning
    std::cout << "Use CMU1394 grabber" << std::endl;
    vp1394CMUGrabber g;
    g.open(I);
#elif defined(VISP_HAVE_FLYCAPTURE)
    (void)opt_device; // To avoid non used warning
    std::cout << "Use FlyCapture grabber" << std::endl;
    vpFlyCaptureGrabber g;
    g.open(I);
#elif defined(VISP_HAVE_REALSENSE2)
    (void)opt_device; // To avoid non used warning
    std::cout << "Use Realsense 2 grabber" << std::endl;
    vpRealSense2 g;
    rs2::config config;
    config.disable_stream(RS2_STREAM_DEPTH);
    config.disable_stream(RS2_STREAM_INFRARED);
    config.enable_stream(RS2_STREAM_COLOR, 640, 480, RS2_FORMAT_RGBA8, 30);
    g.open(config);
    g.acquire(I);
#elif ((VISP_HAVE_OPENCV_VERSION < 0x030000) && defined(HAVE_OPENCV_HIGHGUI))|| ((VISP_HAVE_OPENCV_VERSION >= 0x030000) && defined(HAVE_OPENCV_VIDEOIO))
    std::cout << "Use OpenCV grabber on device " << opt_device << std::endl;
    cv::VideoCapture g(opt_device); // Open the default camera
    if (!g.isOpened()) {            // Check if we succeeded
      std::cout << "Failed to open the camera" << std::endl;
      return EXIT_FAILURE;
    }
    cv::Mat frame;
    int i = 0;
    while ((i++ < 20) && !g.read(frame)) {
    }; // warm up camera by skiping unread frames
    g >> frame; // get a new frame from camera
    vpImageConvert::convert(frame, I);
#endif
    //! [grabber container]
    //! [first image acquisition]
#if defined(VISP_HAVE_V4L2) || defined(VISP_HAVE_DC1394) || defined(VISP_HAVE_CMU1394) || defined(VISP_HAVE_FLYCAPTURE) || defined(VISP_HAVE_REALSENSE2)
    g.acquire(I);
#elif ((VISP_HAVE_OPENCV_VERSION < 0x030000) && defined(HAVE_OPENCV_HIGHGUI))|| ((VISP_HAVE_OPENCV_VERSION >= 0x030000) && defined(HAVE_OPENCV_VIDEOIO))
    g >> frame; // get a new frame from camera
    vpImageConvert::convert(frame, I);
#endif
    //! [first image acquisition]

    //! [display container]
#if defined(VISP_HAVE_DISPLAY)
#if (VISP_CXX_STANDARD >= VISP_CXX_STANDARD_11)
    display = vpDisplayFactory::createDisplay(I, -1, -1, "Camera view");
#else
    display = vpDisplayFactory::allocateDisplay(I, -1, -1, "Camera view");
#endif
#else
    std::cout << "No image viewer is available..." << std::endl;
#endif
    //! [display container]
    //! [display image]
    vpDisplay::display(I);
    vpDisplay::flush(I);
    //! [display image]

    //! [me container]
    vpMe me;
    me.setRange(opt_me_range);
    me.setLikelihoodThresholdType(vpMe::NORMALIZED_THRESHOLD);
    me.setThreshold(opt_me_threshold);
    me.setSampleStep(opt_me_sample_step);
    //! [me container]

    std::cout << "Moving-edges settings" << std::endl;
    me.print();

    //! [me line container]
    vpMeLine line;
    line.setMe(&me);
    line.setDisplay(vpMeSite::RANGE_RESULT);
    line.initTracking(I);
    //! [me line container]

    //! [loop]
    bool quit = false;
    while (!quit) {
#if defined(VISP_HAVE_V4L2) || defined(VISP_HAVE_DC1394) || defined(VISP_HAVE_CMU1394) || defined(VISP_HAVE_FLYCAPTURE) || defined(VISP_HAVE_REALSENSE2)
      g.acquire(I);
#elif ((VISP_HAVE_OPENCV_VERSION < 0x030000) && defined(HAVE_OPENCV_HIGHGUI))|| ((VISP_HAVE_OPENCV_VERSION >= 0x030000) && defined(HAVE_OPENCV_VIDEOIO))
      g >> frame;
      vpImageConvert::convert(frame, I);
#endif
      vpDisplay::display(I);
      vpDisplay::displayText(I, 20, 20, "Click to quit", vpColor::red);
      line.track(I);
      line.display(I, vpColor::red);
      if (vpDisplay::getClick(I, false)) {
        quit = true;
      }
      vpDisplay::flush(I);
    }
    //! [loop]
  }
  catch (const vpException &e) {
    std::cout << "Catch an exception: " << e << std::endl;
  }
#if (VISP_CXX_STANDARD < VISP_CXX_STANDARD_11)
  if (display != nullptr) {
    delete display;
  }
#endif
}

#else

int main()
{
#if defined(VISP_HAVE_OPENCV)
  std::cout << "Install a 3rd party dedicated to frame grabbing (dc1394, cmu1394, v4l2, OpenCV, FlyCapture, "
    << "Realsense2), configure and build ViSP again to use this tutorial."
    << std::endl;
#else
  std::cout << "Install OpenCV 3rd party, configure and build ViSP again to use this tutorial." << std::endl;
#endif
  return EXIT_SUCCESS;
}
#endif<|MERGE_RESOLUTION|>--- conflicted
+++ resolved
@@ -6,8 +6,9 @@
 //! [Undef grabber]
 // If openCV available, priority to OpenCV capture, otherwise the user has to modify the code uncommenting/commenting
 // one of the following lines
-#if ((VISP_HAVE_OPENCV_VERSION < 0x030000) && defined(HAVE_OPENCV_HIGHGUI)) || \
-    ((VISP_HAVE_OPENCV_VERSION >= 0x030000) && defined(HAVE_OPENCV_VIDEOIO))
+#if defined(VISP_HAVE_OPENCV) && \
+    (((VISP_HAVE_OPENCV_VERSION < 0x030000) && defined(HAVE_OPENCV_HIGHGUI)) || \
+     ((VISP_HAVE_OPENCV_VERSION >= 0x030000) && defined(HAVE_OPENCV_VIDEOIO)))
 #undef VISP_HAVE_V4L2
 #undef VISP_HAVE_DC1394
 #undef VISP_HAVE_CMU1394
@@ -29,20 +30,11 @@
 
 //! [Ensure that a grabber is available]
 #if (defined(VISP_HAVE_V4L2) || defined(VISP_HAVE_DC1394) || defined(VISP_HAVE_CMU1394) || \
-<<<<<<< HEAD
    defined(VISP_HAVE_FLYCAPTURE) || defined(VISP_HAVE_REALSENSE2) || defined(VISP_HAVE_OPENCV) && \
    (((VISP_HAVE_OPENCV_VERSION < 0x030000) && defined(HAVE_OPENCV_HIGHGUI)) || \
     ((VISP_HAVE_OPENCV_VERSION >= 0x030000) && defined(HAVE_OPENCV_VIDEOIO))) && \
     ((VISP_HAVE_OPENCV_VERSION < 0x050000) && defined(HAVE_OPENCV_CALIB3D) && defined(HAVE_OPENCV_FEATURES2D)) || \
     ((VISP_HAVE_OPENCV_VERSION >= 0x050000) && defined(HAVE_OPENCV_3D) && defined(HAVE_OPENCV_FEATURES)))
-=======
-   defined(VISP_HAVE_FLYCAPTURE) || defined(VISP_HAVE_REALSENSE2) || \
-   ((VISP_HAVE_OPENCV_VERSION < 0x030000) && defined(HAVE_OPENCV_HIGHGUI)) || \
-   ((VISP_HAVE_OPENCV_VERSION >= 0x030000) && defined(HAVE_OPENCV_VIDEOIO))) && \
-  ((VISP_HAVE_OPENCV_VERSION < 0x050000) && defined(HAVE_OPENCV_CALIB3D) && defined(HAVE_OPENCV_FEATURES2D)) || \
-  ((VISP_HAVE_OPENCV_VERSION >= 0x050000) && defined(HAVE_OPENCV_3D) && defined(HAVE_OPENCV_FEATURES))
-//! [Ensure that a grabber is available]
->>>>>>> c173d038
 
 #ifdef VISP_HAVE_MODULE_SENSOR
 //! [camera headers]
@@ -65,17 +57,7 @@
 #include <visp3/me/vpMeLine.h>
 //! [me line headers]
 
-<<<<<<< HEAD
-#if defined(VISP_HAVE_OPENCV) && (VISP_HAVE_OPENCV_VERSION < 0x030000) && defined(HAVE_OPENCV_HIGHGUI)
-#include <opencv2/highgui/highgui.hpp> // for cv::VideoCapture
-#elif defined(VISP_HAVE_OPENCV) && (VISP_HAVE_OPENCV_VERSION >= 0x030000) && defined(HAVE_OPENCV_VIDEOIO)
-#include <opencv2/videoio/videoio.hpp> // for cv::VideoCapture
-#endif
-
-int main()
-=======
 int main(int argc, char **argv)
->>>>>>> c173d038
 {
 #ifdef ENABLE_VISP_NAMESPACE
   using namespace VISP_NAMESPACE_NAME;
@@ -157,7 +139,9 @@
     config.enable_stream(RS2_STREAM_COLOR, 640, 480, RS2_FORMAT_RGBA8, 30);
     g.open(config);
     g.acquire(I);
-#elif ((VISP_HAVE_OPENCV_VERSION < 0x030000) && defined(HAVE_OPENCV_HIGHGUI))|| ((VISP_HAVE_OPENCV_VERSION >= 0x030000) && defined(HAVE_OPENCV_VIDEOIO))
+#elif defined(VISP_HAVE_OPENCV) && \
+    (((VISP_HAVE_OPENCV_VERSION < 0x030000) && defined(HAVE_OPENCV_HIGHGUI)) || \
+     ((VISP_HAVE_OPENCV_VERSION >= 0x030000) && defined(HAVE_OPENCV_VIDEOIO)))
     std::cout << "Use OpenCV grabber on device " << opt_device << std::endl;
     cv::VideoCapture g(opt_device); // Open the default camera
     if (!g.isOpened()) {            // Check if we succeeded
@@ -175,7 +159,9 @@
     //! [first image acquisition]
 #if defined(VISP_HAVE_V4L2) || defined(VISP_HAVE_DC1394) || defined(VISP_HAVE_CMU1394) || defined(VISP_HAVE_FLYCAPTURE) || defined(VISP_HAVE_REALSENSE2)
     g.acquire(I);
-#elif ((VISP_HAVE_OPENCV_VERSION < 0x030000) && defined(HAVE_OPENCV_HIGHGUI))|| ((VISP_HAVE_OPENCV_VERSION >= 0x030000) && defined(HAVE_OPENCV_VIDEOIO))
+#elif defined(VISP_HAVE_OPENCV) && \
+    (((VISP_HAVE_OPENCV_VERSION < 0x030000) && defined(HAVE_OPENCV_HIGHGUI)) || \
+     ((VISP_HAVE_OPENCV_VERSION >= 0x030000) && defined(HAVE_OPENCV_VIDEOIO)))
     g >> frame; // get a new frame from camera
     vpImageConvert::convert(frame, I);
 #endif
@@ -220,7 +206,9 @@
     while (!quit) {
 #if defined(VISP_HAVE_V4L2) || defined(VISP_HAVE_DC1394) || defined(VISP_HAVE_CMU1394) || defined(VISP_HAVE_FLYCAPTURE) || defined(VISP_HAVE_REALSENSE2)
       g.acquire(I);
-#elif ((VISP_HAVE_OPENCV_VERSION < 0x030000) && defined(HAVE_OPENCV_HIGHGUI))|| ((VISP_HAVE_OPENCV_VERSION >= 0x030000) && defined(HAVE_OPENCV_VIDEOIO))
+#elif defined(VISP_HAVE_OPENCV) && \
+    (((VISP_HAVE_OPENCV_VERSION < 0x030000) && defined(HAVE_OPENCV_HIGHGUI)) || \
+     ((VISP_HAVE_OPENCV_VERSION >= 0x030000) && defined(HAVE_OPENCV_VIDEOIO)))
       g >> frame;
       vpImageConvert::convert(frame, I);
 #endif
