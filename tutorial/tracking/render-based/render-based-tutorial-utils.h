--- conflicted
+++ resolved
@@ -9,7 +9,6 @@
 #include <fstream>
 #include <math.h>
 #include <string.h>
-
 
 #include <visp3/core/vpImage.h>
 #include <visp3/core/vpImageFilter.h>
@@ -211,12 +210,7 @@
 
   void postProcessArguments(bool displayEnabled)
   {
-<<<<<<< HEAD
-    enabled = plotPose || plotDivergenceMetrics || plotPose3d;
-=======
-
     enabled = plotPose || plotDivergenceMetrics || plotPose3d || plotCovariance;
->>>>>>> 682190e6
     if (enabled && !displayEnabled) {
       throw vpException(vpException::badValue, "Tried to plot data, but display is disabled");
     }
