#############################################################################
#
# ViSP, open source Visual Servoing Platform software.
# Copyright (C) 2005 - 2025 by Inria. All rights reserved.
#
# This software is free software; you can redistribute it and/or modify
# it under the terms of the GNU General Public License as published by
# the Free Software Foundation; either version 2 of the License, or
# (at your option) any later version.
# See the file LICENSE.txt at the root directory of this source
# distribution for additional information about the GNU GPL.
#
# For using ViSP with software that can not be combined with the GNU
# GPL, please contact Inria about acquiring a ViSP Professional
# Edition License.
#
# See https://visp.inria.fr for more information.
#
# This software was developed at:
# Inria Rennes - Bretagne Atlantique
# Campus Universitaire de Beaulieu
# 35042 Rennes Cedex
# France
#
# If you have questions regarding the use of this file, please contact
# Inria at visp@inria.fr
#
# This file is provided AS IS with NO WARRANTY OF ANY KIND, INCLUDING THE
# WARRANTY OF DESIGN, MERCHANTABILITY AND FITNESS FOR A PARTICULAR PURPOSE.
#
# Description:
# ViSP Python bindings module
#
#############################################################################

import os
import re
import subprocess
import sys
from pathlib import Path

import setuptools
from setuptools import Extension, setup
from setuptools.command.build_ext import build_ext
from setuptools.command.install import install
from distutils.command import build as build_module
from pathlib import Path

package_name = 'visp'
version = '@VISP_PYTHON_VERSION@'

package_data = {}

# Inspired by the pyrealsense2 binding
# Include a .so lib that is already compiled into the package
if os.name == 'posix':
  package_data[''] = ['*.so', 'py.typed']
else:
  package_data[''] = ['*.pyd', '*.dll', 'py.typed']

# This creates a list which is empty but returns a length of 1.
# Should make the wheel a binary distribution and platlib compliant.
class EmptyListWithLength(list):
  def __len__(self):
    return 1

# Add all Python files that are in the visp/apps folder as console scripts.
# Console scripts can be started as if they were executables in the PATH
base_path = Path(__file__).parent.absolute()

<<<<<<< HEAD
packages = ['', 'visp', 'visp.apps']
=======

packages = ['visp', 'visp.apps', 'visp.python']
>>>>>>> 3645b751

apps_folder = base_path / package_name / 'apps'
console_scripts = []

base_app_package_name = f'{package_name}.apps'

# Files cannot have "-" in their names. To stick with ViSP convention, we replace "_" with "-"
for app_file in apps_folder.iterdir():
  if app_file.name.endswith('.py'):
    console_scripts.append(f'{app_file.stem.replace("_", "-")}={base_app_package_name}.{app_file.stem}:main')

# Add all submodules as belonging to the package.
# Without this, all the Python extensions are not added to the package
# and are not visible when visp is installed in the site-packages
base_name = 'visp.python'
base_path = base_path / package_name

def add_submodule_recursive(p: Path, base_name, package_list):
  for subfolder in p.iterdir():
    if subfolder.is_dir():
      new_base = base_name + '.' + subfolder.name

      package_list.append(new_base)
      add_submodule_recursive(subfolder, new_base, package_list)

add_submodule_recursive(base_path, 'visp', packages)

setup(
  name=package_name,
  version=version,
  author="Samuel Felton",
  packages=packages,
  author_email="samuel.felton@irisa.fr",
  description="Python wrapper for the Visual Servoing Platform",
  long_description="",
  setup_requires=[
    "setuptools"
  ],
  entry_points = {
    'console_scripts': console_scripts,
  },
  ext_modules=EmptyListWithLength(),
  zip_safe=False,
  include_package_data=True,
  package_data=package_data,
  extras_require={"test": ["pytest>=6.0"]},
  python_requires=">=3.7",
)<|MERGE_RESOLUTION|>--- conflicted
+++ resolved
@@ -68,12 +68,9 @@
 # Console scripts can be started as if they were executables in the PATH
 base_path = Path(__file__).parent.absolute()
 
-<<<<<<< HEAD
-packages = ['', 'visp', 'visp.apps']
-=======
+
 
 packages = ['visp', 'visp.apps', 'visp.python']
->>>>>>> 3645b751
 
 apps_folder = base_path / package_name / 'apps'
 console_scripts = []
