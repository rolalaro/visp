/****************************************************************************
 *
 * This file is part of the ViSP software.
 * Copyright (C) 2005 - 2015 by Inria. All rights reserved.
 *
 * This software is free software; you can redistribute it and/or
 * modify it under the terms of the GNU General Public License
 * ("GPL") version 2 as published by the Free Software Foundation.
 * See the file LICENSE.txt at the root directory of this source
 * distribution for additional information about the GNU GPL.
 *
 * For using ViSP with software that can not be combined with the GNU
 * GPL, please contact Inria about acquiring a ViSP Professional
 * Edition License.
 *
 * See http://visp.inria.fr for more information.
 *
 * This software was developed at:
 * Inria Rennes - Bretagne Atlantique
 * Campus Universitaire de Beaulieu
 * 35042 Rennes Cedex
 * France
 *
 * If you have questions regarding the use of this file, please contact
 * Inria at visp@inria.fr
 *
 * This file is provided AS IS with NO WARRANTY OF ANY KIND, INCLUDING THE
 * WARRANTY OF DESIGN, MERCHANTABILITY AND FITNESS FOR A PARTICULAR PURPOSE.
 *
 * Description:
 * Test some vpColVector functionalities.
 *
 * Authors:
 * Eric Marchand
 *
 *****************************************************************************/

/*!
  \example testColVector.cpp

  Test some vpColVector functionalities.
*/

#include <stdlib.h>
#include <stdio.h>

#include <visp3/core/vpMath.h>
#include <visp3/core/vpColVector.h>


bool test(const std::string &s, const vpColVector &v, const std::vector<double> &bench)
{
  static unsigned int cpt = 0;
  std::cout << "** Test " << ++cpt << std::endl;
  std::cout << s << "(" << v.getRows() << "," << v.getCols() << ") = [" << v.t() << "]^T" << std::endl;
  if(bench.size() != v.size()) {
    std::cout << "Test fails: bad size wrt bench" << std::endl;
    return false;
  }
  for (unsigned int i=0; i<v.size(); i++) {
    if (std::fabs(v[i]-bench[i]) > std::fabs(v[i])*std::numeric_limits<double>::epsilon()) {
      std::cout << "Test fails: bad content" << std::endl;
      return false;
    }
  }

  return true;
}



int main()
{
  int err = 1;

  {
    vpColVector v;

    v.resize(4);
    v = 3;
    std::vector<double> bench1(4, 3);
    if (test("v", v, bench1) == false)
      return err;
    std::vector<double> bench2(4, 3./6);
    v.normalize();
    if (test("v", v, bench2) == false)
      return err;
<<<<<<< HEAD
  }

  {
    vpColVector v(4);
    std::vector<double> bench1(4);
    for(unsigned int i=0; i<v.size(); i++) {
      v[i] = (double)i;
	  bench1[i] = (double)i;
    }
    if (test("v", v, bench1) == false)
      return err;

=======

    v.resize(5, 1, true);
    std::vector<double> bench3(5, 0);
    if (test("v", v, bench3) == false)
      return err;
  }

  {
    vpColVector v(4);
    std::vector<double> bench1(4);
    for(unsigned int i=0; i<v.size(); i++) {
      v[i] = (double)i;
	  bench1[i] = (double)i;
    }
    if (test("v", v, bench1) == false)
      return err;

>>>>>>> 729308e1
    vpColVector w;
    w.init(v, 0, 2);
    std::vector<double> bench2;
    bench2.push_back(0);
    bench2.push_back(1);
    if (test("w", w, bench2) == false)
      return err;

    std::vector<double> bench3;
    bench3.push_back(1);
    bench3.push_back(2);
    bench3.push_back(3);

    vpColVector r1;
    for(size_t i=0; i<4; i++)
      r1.stack((double)i);

    vpColVector r2 = r1.extract(1, 3);
    if (test("r2", r2, bench3) == false)
      return err;
  }
  {
    vpMatrix M(4, 1);
    std::vector<double> bench(4);
    for(unsigned int i=0; i<M.getRows(); i++) {
      M[i][0] = i;
      bench[i] = i;
    }
    if (test("M", M, bench) == false)
      return err;
    vpColVector v;
    v = M;
    if (test("v", v, bench) == false)
      return err;
    vpColVector w(M);
    if (test("w", w, bench) == false)
      return err;
    vpColVector z1(bench);
    if (test("z1", z1, bench) == false)
      return err;
    vpColVector z2 = bench;
    if (test("z2", z2, bench) == false)
      return err;
  }
  {
    vpColVector v(3);
    v[0] = 1;
    v[1] = 2;
    v[2] = 3;
    std::vector<double> bench1;
    bench1.push_back(3);
    bench1.push_back(6);
    bench1.push_back(9);

    vpColVector w = v * 3;
    // v is unchanged
    // w is now equal to : [3 6 9]
    if (test("w", w, bench1) == false)
      return err;

    vpColVector x(w);
    if (test("x", x, bench1) == false)
      return err;

    std::vector<float> bench2;
    bench2.push_back(3);
    bench2.push_back(6);
    bench2.push_back(9);
    vpColVector y1(bench2);
    if (test("y1", y1, bench1) == false)
      return err;
    vpColVector y2 = bench2;
    if (test("y2", y2, bench1) == false)
      return err;
  }
  {
    vpColVector r1(3, 1);
    vpColVector r2 = -r1;
    std::vector<double> bench(3,-1);
    // v contains [-1 -1 -1]
    if (test("r2", r2, bench) == false)
      return err;
    r2.stack(-2);
    bench.push_back(-2);
    if (test("r2", r2, bench) == false)
      return err;
    vpColVector r3 = vpColVector::stack(r1, r2);
    std::vector<double> bench3(7, 1);
    bench3[3] = bench3[4] = bench3[5] = -1;
    bench3[6] = -2;
    if (test("r3", r3, bench3) == false)
      return err;

    r1.stack(r2);
    if (test("r1", r1, bench3) == false)
      return err;
  }
  {
    vpColVector r1(3, 2);
    vpColVector r2(3, 4);
    std::cout << "test r1: " << r1 << std::endl;
    std::cout << "test r2: " << r2 << std::endl;
    vpColVector r = r1 + r2;
    std::cout << "test r1+r2: " << r1+r2 << std::endl;
    std::cout << "test r: " << r << std::endl;
    std::vector<double> bench(3, 6);
    if (test("r", r, bench) == false)
      return err;
    r1 += r2;
    if (test("r1", r1, bench) == false)
      return err;
  }
  {
    vpColVector r1(3, 2);
    vpColVector r2(3, 4);
    vpColVector r = r1 - r2;
    std::vector<double> bench(3, -2);
    if (test("r", r, bench) == false)
      return err;
    r1 -= r2;
    if (test("r1", r1, bench) == false)
      return err;
  }
  {
    vpColVector r(5, 1);
    r.clear();
    r.resize(5);
    r = 5;
    std::vector<double> bench(5, 5);
    if (test("r", r, bench) == false)
      return err;
  }
  {
    // Test mean, median and standard deviation against Matlab with rng(0) and rand(10,1)*10
    vpColVector r(10);
    r[0] = 8.1472;
    r[1] = 9.0579;
    r[2] = 1.2699;
    r[3] = 9.1338;
    r[4] = 6.3236;
    r[5] = 0.9754;
    r[6] = 2.7850;
    r[7] = 5.4688;
    r[8] = 9.5751;
    r[9] = 9.6489;

    std::cout << "** Test mean" << std::endl;
    double res = vpColVector::mean(r);
    if(!vpMath::equal(res, 6.2386, 0.001)) {
      std::cout << "Test fails: bad mean " << res << std::endl;
      return err;
    }

    std::cout << "** Test stdev" << std::endl;
    res = vpColVector::stdev(r);
    if(!vpMath::equal(res, 3.2810, 0.001)) {
      std::cout << "Test fails: bad stdev " << res << std::endl;
      return err;
    }

    std::cout << "** Test stdev(bessel)" << std::endl;
    res = vpColVector::stdev(r, true);
    if(!vpMath::equal(res, 3.4585, 0.001)) {
      std::cout << "Test fails: bad stdev(bessel) " << res << std::endl;
      return err;
    }

    std::cout << "** Test median" << std::endl;
    res = vpColVector::median(r);
    if(!vpMath::equal(res, 7.2354, 0.001)) {
      std::cout << "Test fails: bad median " << res << std::endl;
      return err;
    }

    // Test median with odd number of elements
    std::cout << "** Test median (odd)" << std::endl;
    r.stack(1.5761);
    res = vpColVector::median(r);
    if(!vpMath::equal(res, 6.3236, 0.001)) {
      std::cout << "Test fails: bad median (odd) " << res << std::endl;
      return err;
    }
    std::cout << "r: [" << r << "]^T" << std::endl;
    r.print(std::cout, 8, "r");
  }
  std::cout << "All tests succeed" << std::endl;
  return 0;
}<|MERGE_RESOLUTION|>--- conflicted
+++ resolved
@@ -85,7 +85,11 @@
     v.normalize();
     if (test("v", v, bench2) == false)
       return err;
-<<<<<<< HEAD
+
+    v.resize(5, 1, true);
+    std::vector<double> bench3(5, 0);
+    if (test("v", v, bench3) == false)
+      return err;
   }
 
   {
@@ -98,25 +102,6 @@
     if (test("v", v, bench1) == false)
       return err;
 
-=======
-
-    v.resize(5, 1, true);
-    std::vector<double> bench3(5, 0);
-    if (test("v", v, bench3) == false)
-      return err;
-  }
-
-  {
-    vpColVector v(4);
-    std::vector<double> bench1(4);
-    for(unsigned int i=0; i<v.size(); i++) {
-      v[i] = (double)i;
-	  bench1[i] = (double)i;
-    }
-    if (test("v", v, bench1) == false)
-      return err;
-
->>>>>>> 729308e1
     vpColVector w;
     w.init(v, 0, 2);
     std::vector<double> bench2;
