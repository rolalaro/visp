--- conflicted
+++ resolved
@@ -283,12 +283,8 @@
   }
 #endif
 
-<<<<<<< HEAD
-  static vpColVector view(double *data, unsigned int rows);
-  static void view(vpColVector &v, double *data, unsigned int rows);
-=======
-  static vpColVector view(double *raw_data, unsigned int nrows);
->>>>>>> 78bf80ce
+  static vpColVector view(double *raw_data, unsigned int rows);
+  static void view(vpColVector &v, double *raw_data, unsigned int rows);
 
   /*!
    * Removes all elements from the vector (which are destroyed),
