--- conflicted
+++ resolved
@@ -461,14 +461,6 @@
   /** @name Matrix operations with Static Public Member Functions  */
   //@{
   static void add2Matrices(const vpMatrix &A, const vpMatrix &B, vpMatrix &C);
-<<<<<<< HEAD
-  static void add2WeightedMatrices(const vpMatrix &A, const double &wA, const vpMatrix &B,const double &wB, vpMatrix &C);
-  static void computeHLM(const vpMatrix &H, const double &alpha, vpMatrix &HLM);
-  static void mult2Matrices(const vpMatrix &A, const vpMatrix &B, vpMatrix &C);
-  static void multMatrixVector(const vpMatrix &A, const vpColVector &v, vpColVector &w);
-  static void negateMatrix(const vpMatrix &A, vpMatrix &C);
-  static void sub2Matrices(const vpMatrix &A, const vpMatrix &B, vpMatrix &C);
-=======
   static void add2Matrices(const vpColVector &A, const vpColVector &B, vpColVector &C);
   static void add2WeightedMatrices(const vpMatrix &A, const double &wA, const vpMatrix &B,const double &wB, vpMatrix &C);
   static void computeHLM(const vpMatrix &H, const double &alpha, vpMatrix &HLM);
@@ -480,7 +472,6 @@
   static void negateMatrix(const vpMatrix &A, vpMatrix &C);
   static void sub2Matrices(const vpMatrix &A, const vpMatrix &B, vpMatrix &C);
   static void sub2Matrices(const vpColVector &A, const vpColVector &B, vpColVector &C);
->>>>>>> 729308e1
   //@}
 
   //---------------------------------
@@ -494,7 +485,6 @@
   // Compute Kronecker product matrix
   static vpMatrix kron(const vpMatrix  &m1, const vpMatrix  &m2 );
   //@}
-<<<<<<< HEAD
 
   //---------------------------------
   // Covariance computation Static Public Member Functions
@@ -575,29 +565,9 @@
   {
     return vpArray2D::saveYAML(filename, M, header);
   }
-=======
-
-  //---------------------------------
-  // Covariance computation Static Public Member Functions
-  //---------------------------------
-  /** @name Covariance computation with Static Public Member Functions  */
-  //@{
-  static vpMatrix computeCovarianceMatrix(const vpMatrix &A, const vpColVector &x, const vpColVector &b);
-  static vpMatrix computeCovarianceMatrix(const vpMatrix &A, const vpColVector &x, const vpColVector &b, const vpMatrix &w);
-  static vpMatrix computeCovarianceMatrixVVS(const vpHomogeneousMatrix &cMo, const vpColVector &deltaS, const vpMatrix &Ls, const vpMatrix &W);
-  static vpMatrix computeCovarianceMatrixVVS(const vpHomogeneousMatrix &cMo, const vpColVector &deltaS, const vpMatrix &Ls);
->>>>>>> 729308e1
-  //@}
-
-  //---------------------------------
-  // Matrix I/O  Static Public Member Functions
-  //---------------------------------
-  /** @name Matrix I/O with Static Public Member Functions  */
-  //@{
-  /*!
-    Load a matrix from a file. This function overloads vpArray2D::load().
-
-<<<<<<< HEAD
+  //@}
+
+
 #if defined(VISP_BUILD_DEPRECATED_FUNCTIONS)
   /*!
     @name Deprecated functions
@@ -619,95 +589,9 @@
      \deprecated You should rather use stack(const vpMatrix &A, const vpMatrix &B, vpMatrix &C)
    */
   vp_deprecated static void stackMatrices(const vpMatrix &A, const vpMatrix &B, vpMatrix &C) { vpMatrix::stack(A, B, C); };
-
-=======
-    \param filename : absolute file name.
-    \param M : matrix to be loaded.
-    \param binary :If true the matrix is loaded from a binary file, else from a text file.
-    \param header : Header of the file is loaded in this parameter
-
-    \return Returns true if no problem appends.
-  */
-  static inline bool loadMatrix(const std::string &filename, vpArray2D<double> &M,
-                                const bool binary = false, char *header = NULL)
-  {
-    return vpArray2D::load(filename, M, binary, header);
-  }
-
-  /*!
-    Load a matrix from a YAML-formatted file. This function overloads vpArray2D::loadYAML().
-
-    \param filename : absolute file name.
-    \param M : matrix to be loaded from the file.
-    \param header : Header of the file is loaded in this parameter.
-
-    \return Returns true if no problem appends.
-  */
-  static inline bool loadMatrixYAML(const std::string &filename, vpArray2D<double> &M, char *header = NULL)
-  {
-    return vpArray2D::loadYAML(filename, M, header);
-  }
-
-  /*!
-    Save a matrix to a file. This function overloads vpArray2D::load().
-
-    \param filename : absolute file name.
-    \param M : matrix to be saved.
-    \param binary : If true the matrix is save in a binary file, else a text file.
-    \param header : optional line that will be saved at the beginning of the file.
-
-    \return Returns true if no problem appends.
-
-    Warning : If you save the matrix as in a text file the precision is less than if you save it in a binary file.
-  */
-  static inline bool saveMatrix(const std::string &filename, const vpArray2D<double> &M,
-                                const bool binary = false,
-                                const char *header = "")
-  {
-    return vpArray2D::save(filename, M, binary, header);
-  }
-
-  /*!
-    Save a matrix in a YAML-formatted file. This function overloads vpArray2D::saveYAML().
-
-    \param filename : absolute file name.
-    \param M : matrix to be saved in the file.
-    \param header : optional lines that will be saved at the beginning of the file. Should be YAML-formatted and will adapt to the indentation if any.
-
-    \return Returns true if success.
-
-  */
-  static inline bool saveMatrixYAML(const std::string &filename, const vpArray2D<double> &M, const char *header = "")
-  {
-    return vpArray2D::saveYAML(filename, M, header);
-  }
-  //@}
-
-
-#if defined(VISP_BUILD_DEPRECATED_FUNCTIONS)
-  /*!
-    @name Deprecated functions
-  */
-  //@{
-  /*!
-     \deprecated Only provided for compatibilty with ViSP previous releases. This function does nothing.
-   */
-  vp_deprecated void init() { };
-  /*!
-     \deprecated You should rather use stack(const vpMatrix &A)
-   */
-  vp_deprecated void stackMatrices(const vpMatrix &A) { stack(A); };
   /*!
      \deprecated You should rather use stack(const vpMatrix &A, const vpMatrix &B)
    */
-  vp_deprecated static vpMatrix stackMatrices(const vpMatrix &A, const vpMatrix &B) { return vpMatrix::stack(A, B); };
-  /*!
-     \deprecated You should rather use stack(const vpMatrix &A, const vpMatrix &B, vpMatrix &C)
-   */
-  vp_deprecated static void stackMatrices(const vpMatrix &A, const vpMatrix &B, vpMatrix &C) { vpMatrix::stack(A, B, C); };
-  /*!
-     \deprecated You should rather use stack(const vpMatrix &A, const vpMatrix &B)
-   */
   vp_deprecated static vpMatrix stackMatrices(const vpMatrix &A, const vpRowVector &B);
   /*!
      \deprecated You should rather use stack(const vpMatrix &A, const vpRowVector &B, vpMatrix &C)
@@ -722,7 +606,6 @@
    */
   vp_deprecated static void stackMatrices(const vpColVector &A, const vpColVector &B, vpColVector &C);
 
->>>>>>> 729308e1
   /*!
      \deprecated You should rather use eye()
    */
