--- conflicted
+++ resolved
@@ -168,17 +168,6 @@
     m_covWeightDiag = 0.0;
     return;
   }
-<<<<<<< HEAD
-  vpRotationMatrix cRo = cMo.getRotationMatrix();
-#ifdef VISP_HAVE_OPENMP
-#pragma omp parallel for
-#endif
-  for (int i = 0; i < static_cast<int>(m_depthPoints.size()); ++i) {
-    vpDepthPoint &depthPoint = m_depthPoints[i];
-    depthPoint.update(cMo, cRo);
-    depthPoint.error(m_error, i);
-    depthPoint.interaction(m_L, i);
-=======
   m_depthPointSet.update(cMo);
   m_depthPointSet.errorAndInteraction(m_error, m_L);
 #ifdef VISP_DEBUG_RB_DEPTH_DENSE_TRACKER
@@ -197,11 +186,10 @@
     std::cerr << "Normals camera" << std::endl;
     std::cerr << m_depthPointSet.getNormalsCamera() << std::endl;
     throw vpException(vpException::badValue, "Invalid values in depth tracker");
->>>>>>> 54f504a3
-  }
-#endif
-
-//m_weights = 0.0;
+  }
+#endif
+
+  //m_weights = 0.0;
   m_robust.setMinMedianAbsoluteDeviation(1e-3);
   m_robust.MEstimator(vpRobust::TUKEY, m_error, m_weights);
 
