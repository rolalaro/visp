/*
 * ViSP, open source Visual Servoing Platform software.
 * Copyright (C) 2005 - 2024 by Inria. All rights reserved.
 *
 * This software is free software; you can redistribute it and/or modify
 * it under the terms of the GNU General Public License as published by
 * the Free Software Foundation; either version 2 of the License, or
 * (at your option) any later version.
 * See the file LICENSE.txt at the root directory of this source
 * distribution for additional information about the GNU GPL.
 *
 * For using ViSP with software that can not be combined with the GNU
 * GPL, please contact Inria about acquiring a ViSP Professional
 * Edition License.
 *
 * See https://visp.inria.fr for more information.
 *
 * This software was developed at:
 * Inria Rennes - Bretagne Atlantique
 * Campus Universitaire de Beaulieu
 * 35042 Rennes Cedex
 * France
 *
 * If you have questions regarding the use of this file, please contact
 * Inria at visp@inria.fr
 *
 * This file is provided AS IS with NO WARRANTY OF ANY KIND, INCLUDING THE
 * WARRANTY OF DESIGN, MERCHANTABILITY AND FITNESS FOR A PARTICULAR PURPOSE.
 */

#ifndef VP_PANDA3D_BASE_RENDERER_H
#define VP_PANDA3D_BASE_RENDERER_H

#include <visp3/core/vpConfig.h>

#if defined(VISP_HAVE_PANDA3D)
#include <visp3/core/vpPoint.h>
#include <visp3/core/vpCameraParameters.h>
#include <visp3/ar/vpPanda3DRenderParameters.h>

#include <windowFramework.h>
#include <graphicsOutput.h>

#include <nodePath.h>
#include <pointerTo.h>
#include <camera.h>


BEGIN_VISP_NAMESPACE
/**
 * \ingroup group_ar_renderer_panda3d
 *
 * \brief Base class for a panda3D renderer. This class handles basic functionalities,
 * such as loading object, changing camera parameters.
 *
 * For a subclass to have a novel behaviour (e.g, display something else) These methods should be overriden:
 *
 * - setupScene: This is where you should apply your shaders.
 * - setupCamera: This is where cameras are created and intrinsics parameters are applied
 * - setupRenderTarget: This is where you should create the texture buffers, where the render results should be stored.
 *
 * <h2 id="header-details" class="groupheader">Tutorials & Examples</h2>
 *
 * <b>Tutorials</b><br>
 * <span style="margin-left:2em"> If you are interested in using Panda3D in Augmented Reality applications, you may have a look at:</span><br>
 *
 * - \ref tutorial-panda3d
*/
class VISP_EXPORT vpPanda3DBaseRenderer
{
public:
  vpPanda3DBaseRenderer(const std::string &rendererName)
    : m_name(rendererName), m_renderOrder(-100), m_window(nullptr), m_camera(nullptr), m_isWindowOwner(false)
  {
    setVerticalSyncEnabled(false);
  }

  virtual ~vpPanda3DBaseRenderer();

  /**
   * @brief Initialize the whole Panda3D framework. Create a new PandaFramework object and a new window.
   *
   * Will also perform the renderer setup (scene, camera and render targets)
   */
  virtual void initFramework();
  virtual void initFromParent(PointerTo<WindowFramework> window);
  virtual void initFromParent(const vpPanda3DBaseRenderer &renderer);

  virtual void beforeFrameRendered() { }
  virtual void renderFrame();
  virtual void afterFrameRendered();

  /**
   * @brief Get the name of the renderer
   *
   * @return const std::string&
   */
  const std::string &getName() const { return m_name; }

  void setName(const std::string &name) { m_name = name; }

  /**
   * @brief Get the scene root
   *
   */
  NodePath &getRenderRoot() { return m_renderRoot; }

  virtual void clearScene()
  {
    m_renderRoot.node()->remove_all_children();
  }

  /**
   * @brief Set new rendering parameters. If the scene has already been initialized, the renderer camera is updated.
   *
   * @param params the new rendering parameters
   */
  virtual void setRenderParameters(const vpPanda3DRenderParameters &params);

  /**
   * @brief Returns true if this renderer process 3D data and its scene root can be interacted with.
   *
   * This value could be false, if for instance it is redefined in a subclass that performs postprocessing on a texture.
   */
  virtual bool isRendering3DScene() const { return true; }

  /**
   * @brief Get the rendering order of this renderer.
   * If a renderer A has a lower order value than B, it will be rendered before B.
   * This is useful, if for instance, B is a postprocessing filter that depends on the result of B.
   *
   * @return int
   */
  int getRenderOrder() const { return m_renderOrder; }

  void setRenderOrder(int order);

  /**
   * @brief Set the camera's pose.
   * The pose is specified using the ViSP convention (Y-down right handed).
   *
   * @param wTc the new pose of the camera, in world frame
   */
  virtual void setCameraPose(const vpHomogeneousMatrix &wTc);

  /**
   * @brief Retrieve the camera's pose, in the world frame.
   * The pose is specified using the ViSP convention (Y-down right handed).
   */
  virtual vpHomogeneousMatrix getCameraPose();

  /**
   * @brief Set the pose of a node. This node can be any Panda object (light, mesh, camera).
   * The pose is specified using the ViSP convention (Y-down right handed).
   *
   * @param name Node path to search for, from the render root. This is the object that will be modified See https://docs.panda3d.org/1.10/python/programming/scene-graph/searching-scene-graph
   * @param wTo Pose of the object in the world frame
   *
   * \throws if the corresponding node cannot be found.
   */
  virtual void setNodePose(const std::string &name, const vpHomogeneousMatrix &wTo);

  /**
   * @brief Set the pose of a node.
   * The pose is specified using the ViSP convention (Y-down right handed).
   * This node can be any Panda object (light, mesh, camera).
   *
   * @param object The object for which to set the pose
   * @param wTo Pose of the object in the world frame
   */
  virtual void setNodePose(NodePath &object, const vpHomogeneousMatrix &wTo);

  /**
   * @brief Get the pose of a Panda node, in world frame in the ViSP convention (Y-down right handed).
   *
   * @param name Node path to search for. \see setNodePose(const std::string &, const vpHomogeneousMatrix &) for more info
   * @return wTo, the pose of the object in world frame
   * \throws if no node can be found from the given path.
   */
  virtual vpHomogeneousMatrix getNodePose(const std::string &name);

  /**
   * @brief Get the pose of a Panda node, in world frame in the ViSP convention (Y-down right handed). This version of the method directly uses the Panda Nodepath.
   */
  virtual vpHomogeneousMatrix getNodePose(NodePath &object);

  /**
   * @brief Compute the near and far planes for the camera at the current pose, given a certain node/part of the graph.
   *
   * The near clipping value will be set to the distance to the closest point of the object.
   * The far clipping value will be set to the distance to farthest vertex of the object.
   *
   * \warning Depending on geometry complexity, this may be an expensive operation.
   * \warning if the object lies partly behind the camera, the near plane value will be zero.
   *  If it fully behind, the far plane will also be zero. If these near/far values are used to update the
   *  rendering parameters of the camera, this may result in an invalid projection matrix.
   *
   * @param name name of the node that should be used to compute near and far values.
   * @param nearV resulting near clipping plane distance
   * @param farV resulting far clipping plane distance
   * @param fast Whether to use the axis align bounding box to compute the clipping planes.
   * This is faster than reprojecting the full geometry in the camera frame
   */
  void computeNearAndFarPlanesFromNode(const std::string &name, float &nearV, float &farV, bool fast);

  /**
   * @brief Load a 3D object. To load an .obj file, Panda3D must be compiled with assimp support.
   *
   * Once loaded, the object will not be visible, it should be added to the scene.
   *
   * @param nodeName the name that will be used when inserting the node in the scene graph
   * @param modelPath  Path to the model file
   * @return NodePath The NodePath containing the 3D model, which can now be added to the scene graph.
   */
  NodePath loadObject(const std::string &nodeName, const std::string &modelPath);

  /**
   * @brief Add a node to the scene. Its pose is set as the identity matrix
   *
   * @param object
   */
  virtual void addNodeToScene(const NodePath &object);

  /**
   * @brief Load and and an object to the scene
   *
   * @param name
   * @param path
   */
  virtual void addObjectToScene(const std::string &name, const std::string &path);

  /**
   * @brief set whether vertical sync is enabled.
   * When vertical sync is enabled, render speed will be limited by the display's refresh rate
   *
   * @param useVsync Whether to use vsync or not
   */
  void setVerticalSyncEnabled(bool useVsync);
  /**
   * @brief Set the behaviour when a Panda3D assertion fails. If abort is true, the program will stop.
   * Otherwise, an error will be displayed in the console.
   *
   * @param abort whether to abort (true) or display a message when an assertion fails.
   */
  void setAbortOnPandaError(bool abort);
  void enableDebugLog();

  static vpColVector vispPointToPanda(const vpColVector &point);
  static vpColVector vispVectorToPanda(const vpColVector &vec);

  void printStructure();

  virtual PointerTo<GraphicsOutput> getMainOutputBuffer() { return nullptr; }

  virtual void enableSharedDepthBuffer(vpPanda3DBaseRenderer &sourceBuffer);

  static const vpHomogeneousMatrix &pandaToVisp();
<<<<<<< HEAD

  static const vpHomogeneousMatrix &vispToPanda();

  PointerTo<WindowFramework> &getWindowFramework() { return m_window; }
=======

  static const vpHomogeneousMatrix &vispToPanda();
>>>>>>> 3645b751

protected:

  /**
   * @brief Initialize the scene for this specific renderer.
   *
   * Creates a root scene for this node and applies shaders. that will be used for rendering
   *
   */
  virtual void setupScene();

  /**
   * @brief Initialize camera. Should be called when the scene root of this render has already been created.
   *
   */
  virtual void setupCamera();

  /**
   * @brief Initialize buffers and other objects that are required to save the render.
   *
   */
  virtual void setupRenderTarget() { }

  const static vpHomogeneousMatrix VISP_T_PANDA; //! Homogeneous transformation matrix to convert from the Panda coordinate system (right-handed Z-up) to the ViSP coordinate system (right-handed Y-Down)
  const static vpHomogeneousMatrix PANDA_T_VISP; //! Inverse of VISP_T_PANDA

protected:
  std::string m_name; //! name of the renderer
  int m_renderOrder; //! Rendering priority for this renderer and its buffers. A lower value will be rendered first. Should be used when calling make_output in setupRenderTarget()
  PointerTo<WindowFramework> m_window; //! Pointer to owning window, which can create buffers etc. It is not necessarily visible.
  vpPanda3DRenderParameters m_renderParameters; //! Rendering parameters
  NodePath m_renderRoot; //! Node containing all the objects and the camera for this renderer
  PointerTo<Camera> m_camera;
  NodePath m_cameraPath; //! NodePath of the camera
  std::vector<PointerTo<GraphicsOutput>> m_buffers; //! Set of buffers that this renderer uses. This storage contains weak refs to those buffers and should not deallocate them.
  bool m_isWindowOwner; // Whether this panda subrenderer is the "owner" of the window framework and should close all associated windows when getting destroyed
};

END_VISP_NAMESPACE
#endif //VISP_HAVE_PANDA3D
#endif<|MERGE_RESOLUTION|>--- conflicted
+++ resolved
@@ -255,24 +255,19 @@
   virtual void enableSharedDepthBuffer(vpPanda3DBaseRenderer &sourceBuffer);
 
   static const vpHomogeneousMatrix &pandaToVisp();
-<<<<<<< HEAD
 
   static const vpHomogeneousMatrix &vispToPanda();
 
   PointerTo<WindowFramework> &getWindowFramework() { return m_window; }
-=======
-
-  static const vpHomogeneousMatrix &vispToPanda();
->>>>>>> 3645b751
 
 protected:
 
-  /**
-   * @brief Initialize the scene for this specific renderer.
-   *
-   * Creates a root scene for this node and applies shaders. that will be used for rendering
-   *
-   */
+/**
+ * @brief Initialize the scene for this specific renderer.
+ *
+ * Creates a root scene for this node and applies shaders. that will be used for rendering
+ *
+ */
   virtual void setupScene();
 
   /**
