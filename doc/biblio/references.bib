@Article{Fischler81,
  author =	 {Fischler, N. and Bolles, R.C.},
  title =	 {Random Sample Consensus: A Paradigm for Model
                  Fitting with Application to Image Analysis and
                  Automated Cartography},
  journal =	 {Communication of the ACM},
  year =	 1981,
  volume =	 24,
  number =	 6,
  pages =	 {381--395},
  month =	 jun
}

@Article{Tsai89a,
  author =	 {Tsai, R. and Lenz, R.},
  title =	 {A New Technique for Fully Autonomous and Efficient
                  {3{D}} Robotics Hand/Eye Calibration},
  journal =	 {IEEE Trans. on Robotics and Automation},
  year =	 1989,
  volume =	 5,
  number =	 3,
  pages =	 {345-358},
  month =	 jun
}

@Article{Lowe92a,
  author =	 {Lowe, D.G.},
  title =	 {Robust Model-based motion tracking trough the
                  integration of search and estimation},
  journal =	 {Int. Journal of Computer Vision},
  year =	 1992,
  volume =	 8,
  number =	 2,
  pages =	 {113-122},
  keyword =	 {tracking and cad and pose}
}

@PhdThesis{TheseMalis,
  author =	 {Malis, E.},
  x-advisor = {Chaumette, F.},
  title =	 {Contributions {\`a} la mod{\'e}lisation et {\`a}  la commande en
                  asservissement visuel},
  school =	 {Universit{\'e} de Rennes 1, Mention traitement du signal
                  et t{\'e}l{\'e}communications},
  keywords =	 {Visual Servoing},
  year =	 1998,
  month =	 nov,
  abstract =	 {Our work is concerned with robotics and vision, and
                  more precisely visual servoing. It consists in the
                  design of methods that do not need the model of the
                  observed objects or a precise calibration of the
                  system. First, the problem of the Euclidean
                  reconstruction (up to a scale factor), from two
                  images of a unknown static object, has been
                  studied. It has been highlighted that the best
                  linear solution for a robust reconstruction of the
                  camera displacement is to use an homography
                  matrix. Thus, an algorithm for the linear estimation
                  of this matrix has been proposed. Then, two new
                  visual servoing schemes, based on the partial
                  Euclidean reconstruction, are proposed. The
                  closed-loop system is analyzed in order to obtain
                  the robustness domain of a proportional control law
                  with respect to the system calibration
                  errors. Later, it has been shown that, thanks to the
                  decoupled structure of the considered systems, it is
                  possible to considerably increase the robustness
                  domain with an adaptive control law. The new methods
                  have been tested on a Cartesian robot and on a
                  redundant robot, and then compared to the classic
                  ones. The obtained results confirm the improvement
                  in the stability of our methods. Finally, the visual
                  servoing techniques have been extended to the use of
                  several cameras observing different parts of the
                  scene. The multi-camera visual servoing has been
                  designed as a part of the task function
                  approach. The particular choice of the task function
                  allows us to simplify the design of the control law
                  and the stability analysis. In the end, a
                  positioning task of a cumbersome object has been
                  realized using two cameras mounted on a manipulator
                  robot.},
  url =           {http://www.irisa.fr/lagadic/pdf/1998_these_malis.pdf},
}

@PhdThesis{PhDComport,
  author =	 {Comport, A.I.},
  x-advisor =    {Marchand, E.},
  title =	 {Robust real-time 3D tracking of rigid and articulated objects for augmented reality and robotics},
  school =	 {Université de Rennes 1, Mention traitement du signal
                  et télécommunications},
  keywords =	 {Tracking},
  year =	 2005,
  month =	 september,
  abstract =	 {},
  url =          {http://www.irisa.fr/lagadic/pdf/2005_these_comport.pdf},
}

@inproceedings{Irani98a,
  title =	 {Robust multi-sensor image alignment},
  author =	 {Irani, M. and Anandan, P.},
  booktitle =	 {IEEE Int. Conf. on Computer Vision, ICCV'98},
  pages =	 {959-966},
  address =	 {Bombay, India},
  year =	 1998
}
@article{Malis00b,
   Author = {Malis, E. and Chaumette, F.},
   url = {http://www.irisa.fr/lagadic/pdf/2000_ijcv_malis.pdf},
   Title = {2 1/2 D visual servoing with respect to unknown objects through a new estimation scheme of camera displacement},
   Journal = {Int. Journal of Computer Vision},
   Volume = {    37},
   Number = {1},
   Pages = {79--97},
   Publisher = {Kluwer},
   Month = {June},
   Year = {2000}
}

@Article{Dementhon95,
  author =	 {Dementhon, D. and Davis, L.},
  title =	 {Model-Based Object Pose in 25 Lines of Codes},
  journal =	 {Int. J. of Computer Vision},
  year =	 1995,
  volume =	 15,
  number =	 {1-2},
  pages =	 {123--141},
  keyword =	 {pose}
}

@book{Hartley01a,
  author =	 { Hartley, R. and Zisserman,A.},
  title =	 { Multiple View Geometry in Computer Vision },
  publisher =	 {Cambridge University Press},
  year =	 2001
}

@article{Marchand02c,
  author =	 {Marchand, E. and Chaumette, F.},
  url = {http://hal.inria.fr/inria-00352096},
  title =	 {Virtual Visual Servoing: a framework for real-time
                  augmented reality},
  booktitle =	 {EUROGRAPHICS'02 Conf. Proceeding},
  pages =	 {289--298},
  year =	 2002,
  volume =	 {21(3)},
  editor =	 {Drettakis, G. and Seidel, H.-P.},
  series =	 {Computer Graphics Forum},
  address =	 {Saarebr\"ucken, Germany},
  month =	 sep
}

@article{Baker04a,
  author =	 {Baker, S. and Matthews, I.},
  title =	 { Lucas-kanade 20 years on: A unifying framework},
  journal =	 {Int. Journal of Computer Vision},
  year =	 2004,
  volume =	 56,
  number =	 3,
  pages =	 {221-255}
}

@article{Chaumette04a,
  author =	 {Chaumette, F.},
  url = {http://hal.inria.fr/inria-00352019},
  title =	 {Image moments: a general and useful set of features
                  for visual servoing},
  journal =	 {IEEE Trans. on Robotics},
  year =	 2004,
  month =	 aug,
  number =	 4,
  volume =	 20,
  pages =	 {713-723},
  abstract =	 {In this paper, we determine the analytical form of
                  the interaction matrix related to any moment that
                  can be computed from segmented images. The
                  derivation method we present is based on Green's
                  theorem. We apply this general result to classical
                  geometrical primitives. We then consider using
                  moments in image-based visual servoing. For that, we
                  select six combinations of moments to control the
                  six degrees of freedom of the system. These features
                  are particularly adequate if we consider a planar
                  object and the configurations such that the object
                  and camera planes are parallel at the desired
                  position. The experimental results we present show
                  that a correct behavior of the system is obtained if
                  we consider either a simple symmetrical object or a
                  planar object with complex and unknown shape.},
  keyword =	 {visual servoing, robotics, modeling}
}

@article{Marchand05b,
   Author = {Marchand, E. and Spindler, F. and Chaumette, F.},
   url = {http://hal.inria.fr/inria-00351899},
   Title = {ViSP for visual servoing: a generic software platform with a wide class of robot control skills},
   Journal = {IEEE Robotics and Automation Magazine},
   Volume = {    12},
   Number = {4},
   Pages = {40--52},
   Publisher = {IEEE},
   Month = {December},
   Year = {2005}
}

@article{Tahri05z,
   Author = {Tahri, O. and Chaumette, F.},
   url = {http://hal.inria.fr/inria-00351908},
   Title = {Point-based and region-based image moments for visual servoing of planar objects},
   Journal = {IEEE Trans. on Robotics},
   Volume = {    21},
   Number = {6},
   Pages = {1116--1127},
   Publisher = {IEEE},
   Month = {December},
   Year = {2005}
}

@Article{Comport06b,
  author =	 {Comport, A.I. and Marchand, E. and Pressigout,
                  M. and F. Chaumette},
  url = {http://hal.inria.fr/inria-00161250},
  title =	 {Real-time markerless tracking for augmented reality:
                  the virtual visual servoing framework},
  journal =	 {IEEE Trans. on Visualization and Computer Graphics},
  year =	 2006,
  month =	 jul,
  number =	 4,
  volume =	 12,
  pages =	 {615-628},
  abstract =	 { Tracking is a very important research subject in a
                  real-time augmented reality context. The main
                  requirements for trackers are high accuracy and
                  little latency at a reasonable cost. In order to
                  address these issues, a real-time, robust and
                  efficient 3D model-based tracking algorithm is
                  proposed for a 'video see through' monocular vision
                  system. The tracking of objects in the scene amounts
                  to calculating the pose between the camera and the
                  objects.  Virtual objects can then be projected into
                  the scene using the pose. Here, non-linear pose
                  estimation is formulated by means of a virtual
                  visual servoing approach. In this context, the
                  derivation of point-to-curves interaction matrices
                  are given for different 3D geometrical primitives
                  including straight lines, circles, cylinders and
                  spheres. A local moving edges tracker is used in
                  order to provide real-time tracking of points normal
                  to the object contours.  Robustness is obtained by
                  integrating a M-estimator into the visual control
                  law via an iteratively re-weighted least squares
                  implementation. This approach is then extended to
                  address the 3D model-free augmented reality problem.
                  The method presented in this paper has been
                  validated on several complex image sequences
                  including outdoor environments.  Results show the
                  method to be robust to occlusion, changes in
                  illumination and miss-tracking.}
}

@article{Chaumette06a,
   Author = {Chaumette, F. and Hutchinson, S.},
   url = {http://hal.inria.fr/inria-00350283},
   Title = {Visual servo control, Part I: Basic approaches},
   Journal = {IEEE Robotics and Automation Magazine},
   Volume = {13},
   Number = {4},
   Pages = {82-90},
   Month = {December},
   Year = {2006}
}

@article{Chaumette07a,
   Author = {Chaumette, F. and Hutchinson, S.},
   url = {http://hal.inria.fr/inria-00350638},
   Title = {Visual servo control, Part II: Advanced approaches},
   Journal = {IEEE Robotics and Automation Magazine},
   Volume = {14},
   Number = {1},
   Pages = {109-118},
   Month = {March},
   Year = {2007}
}

@article{Corke09a,
   Author = {Corke, P. and Spindler, F. and Chaumette, F.},
   url = {http://hal.inria.fr/inria-00436741},
   Title = {Combining Cartesian and cylindrical coordinates in IBVS},
   BookTitle = {IEEE Int. Conf. on Intelligent Robots and Systems, IROS'09},
   Pages = {5962--5967},
   Address = {St Louis, USA},
   Month = {October},
   Year = {2009}
}

@article{Mansard07e,
   Author = {Mansard, N. and Chaumette, F.},
   url = {https://hal.inria.fr/inria-00350593},
   Title = {Task sequencing for high level sensor-based control},
   Journal = {IEEE Trans. on Robotics},
   Volume = {    23},
   Number = {1},
   Pages = {60--72},
   Month = {February},
   Year = {2007}
}

@Article{Ozuysal10,
  author =	 {Ozuysal, M. and Calonder, M. and Lepetit, V. and Fua, P.},
  title =	 {Fast keypoint recognition using random ferns},
  journal =	 {IEEE Trans. on Pattern Analysis and Machine Intelligence},
  year =	 2010,
  volume =	 32,
  number =	 3,
  pages =	 {448-461},
  month =	 {March}
}

@techreport{Lepetit04c,
  author = {Lepetit, V. and Fua, P.},
  title = {Towards Recognizing Feature Points using Classification Trees},
  institution = {EPFL},
  year = 2004,
  type = {Technical Report},
  number = {IC/2004/74}
}

@InProceedings{Collewet08c,
    hal_id = {inria-00261398},
    url = {http://hal.inria.fr/inria-00261398},
    title = {Visual servoing set free from image processing},
    author = {Collewet, C. and Marchand, E. and Chaumette, F.},
    abstract = {This paper proposes a new way to achieve robotic tasks by visual servoing. Instead of using geometric features (points, straight lines, pose, homography, etc.) as it is usually done, we use directly the luminance of all pixels in the image. Since most of the classical control laws fail in this case, we turn the visual servoing problem into an optimization problem leading to a new control law. Experimental results validate the proposed approach and show its robustness regarding to approximated depths, non Lambertian objects and partial occlusions.},
    language = {English},
    affiliation = {LAGADIC - INRIA - IRISA},
    booktitle = {IEEE Int. Conf. on Robotics and Automation, ICRA'08},
    address = {Pasadena, United States},
    organization = {IEEE},
    audience = {international},
    year = {2008},
}

@InProceedings{Marchand96f,
   Author = {Marchand, E. and Chaumette, F. and Rizzo, A.},
   url = {http://www.irisa.fr/lagadic/pdf/1996_iros_marchand.pdf},
   Title = {Using the task function approach to avoid robot joint limits and kinematic singularities in visual servoing},
   BookTitle = {IEEE/RSJ Int. Conf. on Intelligent Robots and Systems, IROS'96},
   Volume = {3},
   Pages = {1083--1090},
   Address = {Osaka, Japan},
   Month = {November},
   Year = {1996}
}

@article{Chaumette01c,
   Author = {Chaumette, F. and Marchand, E.},
   url = {http://hal.inria.fr/inria-00352118},
   Title = {A redundancy-based iterative approach for avoiding joint limits: Application to visual servoing},
   Journal = {IEEE Trans. on Robotics and Automation},
   Volume = {17},
   Number = {5},
   Pages = {719--730},
   Publisher = {IEEE},
   Month = {October},
   Year = {2001}
}

@article{Gentle:2004,
  author = {Gentle, James E.},
  edition = {2nd},
  publisher = {Springer},
  title = {Random Number Generation and Monte Carlo Methods},
  year = 2004
}

@techreport{oneill:pcg2014,
    title = "PCG: A Family of Simple Fast Space-Efficient Statistically Good Algorithms for Random Number Generation",
    author = "Melissa E. O'Neill",
    institution = "Harvey Mudd College",
    address = "Claremont, CA",
    number = "HMC-CS-2014-0905",
    year = "2014",
    month = Sep,
    xurl = "https://www.cs.hmc.edu/tr/hmc-cs-2014-0905.pdf",
}

@article{Park:1988,
 author = {Park, S. K. and Miller, K. W.},
 title = {Random Number Generators: Good Ones Are Hard to Find},
 journal = {Commun. ACM},
 issue_date = {Oct. 1988},
 volume = {31},
 number = {10},
 month = oct,
 year = {1988},
 pages = {1192--1201},
 numpages = {10},
 publisher = {ACM},
 address = {New York, NY, USA},
}

@inproceedings{Marey:2010,
  TITLE = {{A new large projection operator for the redundancy framework}},
  AUTHOR = {Marey, M. and Chaumette, F.},
  URL = {https://hal.inria.fr/inria-00544789},
  BOOKTITLE = {{IEEE Int. Conf. on Robotics and Automation, ICRA'10}},
  ADDRESS = {Anchorage, Alaska, United States},
  PAGES = {3727-3732},
  YEAR = {2010},
  KEYWORDS = {Visual Servoing},
  PDF = {https://hal.inria.fr/inria-00544789/file/2010_icra_marey.pdf},
  HAL_ID = {inria-00544789},
  HAL_VERSION = {v1},
}

@inproceedings{Marey:2010b,
  TITLE = {{New strategies for avoiding robot joint limits: Application to visual servoing using a large projection operator}},
  AUTHOR = {Marey, M. and Chaumette, F.},
  URL = {https://hal.inria.fr/inria-00544790},
  BOOKTITLE = {{IEEE/RSJ Int. Conf. on Intelligent Robots and Systems, IROS'10}},
  ADDRESS = {Taipei, Taiwan, Taiwan},
  PAGES = {6222-6227},
  YEAR = {2010},
  PDF = {https://hal.inria.fr/inria-00544790/file/2010_iros_marey.pdf},
  HAL_ID = {inria-00544790},
  HAL_VERSION = {v1},
}

@InProceedings{Dame10c,
   Author = {Dame, A. and Marchand, E.},
   Title = {Accurate real-time tracking using mutual information},
   BookTitle = {IEEE Int. Symp. on Mixed and Augmented Reality, ISMAR'10},
   Pages = {47--56},
   Address = {Seoul, Korea},
   Month = {October},
   Year = {2010},
   url = {https://hal.inria.fr/inria-00544786}
}

@InProceedings{Dame11c,
   Author = {Dame, A. and Marchand, E.},
   Title = {Video mosaicing using a Mutual Information-based Motion Estimation Process},
   BookTitle = {IEEE Int. Conf. on Image Processing, ICIP'11},
   Pages = {1525--1528},
   Address = {Brussels, Belgium},
   Month = {September},
   Year = {2011},
   url = {https://hal.inria.fr/hal-00639686}
}

@article{Dame12a,
   Author = {Dame, A. and Marchand, E.},
   Title = {Second order optimization of mutual information for real-time image registration},
   Journal = {IEEE Trans. on Image Processing},
   Volume = {    21},
   Number = {9},
   Pages = {4190--4203},
   Month = {September},
   Year = {2012},
   url = {https://hal.inria.fr/hal-00750528}
}

@article{Kermorgant14a,
   Author = {Kermorgant, O. and Chaumette, F.},
   Title = {Dealing with constraints in sensor-based robot control},
   Journal = {IEEE Trans. on Robotics},
   Volume = {    30},
   Number = {1},
   Pages = {244--257},
   Publisher = {IEEE},
   Month = {February},
   Year = {2014},
   url = {https://hal.inria.fr/hal-00855724}
}

@article{Marchand16a,
   Author = {Marchand, E. and Uchiyama, H. and Spindler, F.},
   Title = {Pose estimation for augmented reality: a hands-on survey},
   Journal = {IEEE Trans. on Visualization and Computer Graphics},
   Year = {2016},
   url = {https://hal.inria.fr/hal-01246370}
}

@inproceedings{olson2011tags,
    TITLE      = {{AprilTag}: A robust and flexible visual fiducial system},
    AUTHOR     = {Edwin Olson},
    BOOKTITLE  = {Proceedings of the {IEEE} International Conference on Robotics and
                 Automation ({ICRA})},
    YEAR       = {2011},
    MONTH      = {May},
    PAGES      = {3400-3407},
    KEYWORDS   = {Robot navigation, SLAM, Visual Fiducial, ARToolkit},
    PUBLISHER  = {IEEE},
}

@inproceedings{wang2016iros,
    AUTHOR     = {John Wang and Edwin Olson},
    TITLE      = {{AprilTag} 2: Efficient and robust fiducial detection},
    BOOKTITLE  = {Proceedings of the {IEEE/RSJ} International Conference on Intelligent
                 Robots and Systems {(IROS)}},
    YEAR       = {2016},
    MONTH      = {October},
}

@inproceedings{krogius2019iros,
    AUTHOR     = {Maximilian Krogius and Acshi Haggenmiller and Edwin Olson},
    TITLE      = {Flexible Layouts for Fiducial Tags (Under Review)},
    NOTE       = {Under Review},
}

@article{Pressigout:2007,
  author = {Muriel Pressigout and Eric Marchand},
  title = {Real-time Hybrid Tracking using Edge and Texture Information},
  journal = {The International Journal of Robotics Research},
  volume = {26},
  number = {7},
  pages = {689-713},
  year = {2007},
  doi = {10.1177/0278364907080477},
  URL = {https://doi.org/10.1177/0278364907080477},
  eprint = {https://doi.org/10.1177/0278364907080477},
  abstract = { This paper proposes a real-time, robust and effective tracking framework for visual servoing applications. The algorithm is based on the fusion of visual cues and on the estimation of a transformation (either a homography or a 3D pose). The parameters of this transformation are estimated using a non-linear minimization of a unique criterion that integrates information both on the texture and the edges of the tracked object. The proposed tracker is more robust and performs well in conditions where methods based on a single cue fail. The framework has been tested for 2D object motion estimation and pose computation. The method presented in this paper has been validated on several video sequences as well as in visual servoing experiments considering various objects. Results show the method to be robust to occlusions or textured backgrounds and suitable for visual servoing applications. }
}


@INPROCEEDINGS{Huang_imagethresholding,
  author      = {Liang-kai Huang and Mao-j Iun and J. Wangt},
  title       = {Image thresholding by minimizing the measure of fuzziness},
  booktitle   = {Pattern Recognition, 1995,28(1):41-51. 113 International Archives of the Photogrammetry, Remote Sensing and Spatial Information Sciences. Vol. XXXVII. Part B2. Beijing 2008},
  year        = {}
}

@article{NYAS:NYAS1035,
  author      = {Prewitt, Judith M. S. and Mendelsohn, Mortimer L.},
  title       = {THE ANALYSIS OF CELL IMAGES*},
  journal     = {Annals of the New York Academy of Sciences},
  volume      = {128},
  number      = {3},
  publisher   = {Blackwell Publishing Ltd},
  issn        = {1749-6632},
  url         = {http://dx.doi.org/10.1111/j.1749-6632.1965.tb11715.x},
  doi         = {10.1111/j.1749-6632.1965.tb11715.x},
  pages       = {1035--1053},
  year        = {1966},
}

@article{article4310039,
  author      = {Ridler, T.W. and Calvard, S},
  year        = {1978},
  month       = {08},
  pages       = {630-632},
  title       = {Picture Thresholding Using an Iterative Selection Method},
  volume      = {8},
  booktitle   = {IEEE Transactions on Systems, Man, and Cybernetics - TSMC}
}

@article{Glasbey:1993:AHT:167725.167747,
  author      = {Glasbey, C. A.},
  title       = {An Analysis of Histogram-based Thresholding Algorithms},
  journal     = {CVGIP: Graph. Models Image Process.},
  issue_date  = {Nov. 1993},
  volume      = {55},
  number      = {6},
  month       = nov,
  year        = {1993},
  issn        = {1049-9652},
  pages       = {532--537},
  numpages    = {6},
  url         = {http://dx.doi.org/10.1006/cgip.1993.1040},
  doi         = {10.1006/cgip.1993.1040},
  acmid       = {167747},
  publisher   = {Academic Press, Inc.},
  address     = {Orlando, FL, USA},
}

@article{article4310076,
  author      = {N. Otsu},
  journal     = {IEEE Transactions on Systems, Man, and Cybernetics},
  title       = {A Threshold Selection Method from Gray-Level Histograms},
  volume      = {9},
  number      = {1},
  pages       = {62-66},
  month       = {Jan},
  year        = {1979},
}

@article{doi:10.1177/25.7.70454,
  author      = {G W Zack and W E Rogers and S A Latt},
  title       = {Automatic measurement of sister chromatid exchange frequency.},
  journal     = {Journal of Histochemistry \& Cytochemistry},
  volume      = {25},
  number      = {7},
  pages       = {741-753},
  year        = {1977},
  doi         = {10.1177/25.7.70454},
  note        = {PMID: 70454},
  URL         = {https://doi.org/10.1177/25.7.70454},
  eprint      = {https://doi.org/10.1177/25.7.70454},
}

@article{articleSuzuki,
  author      = {Suzuki, Satoshi and be, KeiichiA},
  year        = {1985},
  month       = {03},
  pages       = {32-46},
  title       = {Topological structural analysis of digitized binary images by border following},
  volume      = {30},
  booktitle   = {Computer Vision, Graphics, and Image Processing}
}

@inproceedings{Hare:2011:OIJ:2072298.2072421,
  author      = {Hare, Jonathon S. and Samangooei, Sina and Dupplaw, David P.},
  title       = {OpenIMAJ and ImageTerrier: Java libraries and tools for scalable multimedia analysis and indexing of images},
  booktitle   = {Proceedings of the 19th ACM international conference on Multimedia},
  series      = {MM '11},
  year        = {2011},
  isbn        = {978-1-4503-0616-4},
  location    = {Scottsdale, Arizona, USA},
  pages       = {691--694},
  numpages    = {4},
  url         = {http://doi.acm.org/10.1145/2072298.2072421},
  doi         = {10.1145/2072298.2072421},
  acmid       = {2072421},
  publisher   = {ACM},
  address     = {New York, NY, USA},
}

@InProceedings{Trinh18a,
   Author = {Trinh, S. and Spindler, F. and Marchand, E. and Chaumette, F.},
   Title = {A modular framework for model-based visual tracking using edge, texture and depth features},
   BookTitle = {{IEEE/RSJ Int. Conf. on Intelligent Robots and Systems, IROS'18}},
   Address = {Madrid, Spain},
   Month = {October},
   Year = {2018},
   URL = {http://rainbow-doc.irisa.fr/pdf/2018_iros_trinh.pdf}
}

@article{KannalaBrandt,
author = {Kannala, Juho and Brandt, Sami},
year = {2006},
month = {09},
pages = {1335-40},
title = {A Generic Camera Model and Calibration Method for Conventional, Wide-Angle, and Fish-Eye Lenses},
volume = {28},
journal = {IEEE transactions on pattern analysis and machine intelligence},
doi = {10.1109/TPAMI.2006.153}
}

@techreport{Steger96,
  author =	 {Steger, Carsten},
  title =	 {On the Calculation of Moments of Polygons},
  institution = {Forschungsgruppe Bildverstehen (FG BV), Informatik IX, Technishe Universit{\"a}t M{\"u}nchen},
  month = Aug,
  year =	 1996,
  URL = {https://citeseerx.ist.psu.edu/viewdoc/download?doi=10.1.1.29.8765&rep=rep1&type=pdf},
}

@InProceedings{Bakthavatchalam13a,
   Author = {Bakthavatchalam, M. and Chaumette, F. and Marchand, E.},
   Title = {Photometric moments: New promising candidates for visual servoing},
   BookTitle = {IEEE Int. Conf. on Robotics and Automation, ICRA'13},
   Pages = {5521--5526},
   Address = {Karlsruhe, Germany},
   Month = {May},
   Year = {2013},
   url = {http://rainbow-doc.irisa.fr/pdf/2013_icra_mani.pdf}
}

@article{Malvar2004HighqualityLI,
  title     = {High-quality linear interpolation for demosaicing of Bayer-patterned color images},
  author    = {Henrique S. Malvar and Li-wei He and Ross Cutler},
  journal   = {2004 IEEE International Conference on Acoustics, Speech, and Signal Processing},
  year      = {2004},
  volume    = {3},
  pages     = {iii-485}
}

@inproceedings{Labbe2022Megapose,
  title = {{{MegaPose}}: {{6D Pose Estimation}} of {{Novel Objects}} via {{Render}} \& {{Compare}}},
  booktitle = {CoRL},
  author = {Labb\'e, Yann and Manuelli, Lucas and Mousavian, Arsalan and Tyree, Stephen and Birchfield, Stan and Tremblay, Jonathan and Carpentier, Justin and Aubry, Mathieu and Fox, Dieter and Sivic, Josef},
  date = {2022}
}

<<<<<<< HEAD
@ARTICLE{Marchand19a,
  author={Marchand, Eric},
  journal={IEEE Robotics and Automation Letters},
  title={Subspace-Based Direct Visual Servoing},
  year={2019},
  volume={4},
  number={3},
  pages={2699-2706},
  keywords={Visual servoing;Feature extraction;Principal component analysis;Voltage control;Image reconstruction;Task analysis;Cameras;Visual servoing;sensor-based control},
  doi={10.1109/LRA.2019.2916263}
}

@ARTICLE{Marchand20a,
  author={Marchand, Eric},
  journal={IEEE Robotics and Automation Letters},
  title={Direct Visual Servoing in the Frequency Domain},
  year={2020},
  volume={5},
  number={2},
  pages={620-627},
  keywords={Discrete cosine transforms;Visual servoing;Frequency-domain analysis;Feature extraction;Visualization;Cameras;Visual servoing;sensor-based control},
  doi={10.1109/LRA.2020.2965027}
=======
@InProceedings{Oliva22c,
   Author = {Oliva, A. and Spindler, F. and Robuffo Giordano, P. and Chaumette, F.},
   Title = {{A Dynamic Simulator for the Franka Emika Robot with Visual-Servoing Enabled Capabilities}},
   BookTitle = {Int. Conf. on Control, Automation, Robotics and Vision, ICARCV'22},
   Address = {Singapore},
   Month = {December},
   Year = {2022}
}

@article{Merwe00,
  author =	 {Wan, Eric A., and Rudolph Van Der Merwe},
  url = {https://groups.seas.harvard.edu/courses/cs281/papers/unscented.pdf},
  title =	 {The unscented Kalman filter for nonlinear estimation.},
  booktitle =	 {Proceedings of the IEEE adaptive systems for signal processing, communications, and control symposium},
  pages =	 {153--158},
  year =	 2000,
  month =	 oct
>>>>>>> 4141c66d
}<|MERGE_RESOLUTION|>--- conflicted
+++ resolved
@@ -682,7 +682,6 @@
   date = {2022}
 }
 
-<<<<<<< HEAD
 @ARTICLE{Marchand19a,
   author={Marchand, Eric},
   journal={IEEE Robotics and Automation Letters},
@@ -705,7 +704,7 @@
   pages={620-627},
   keywords={Discrete cosine transforms;Visual servoing;Frequency-domain analysis;Feature extraction;Visualization;Cameras;Visual servoing;sensor-based control},
   doi={10.1109/LRA.2020.2965027}
-=======
+
 @InProceedings{Oliva22c,
    Author = {Oliva, A. and Spindler, F. and Robuffo Giordano, P. and Chaumette, F.},
    Title = {{A Dynamic Simulator for the Franka Emika Robot with Visual-Servoing Enabled Capabilities}},
@@ -723,5 +722,4 @@
   pages =	 {153--158},
   year =	 2000,
   month =	 oct
->>>>>>> 4141c66d
 }