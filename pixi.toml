[project]
authors = ["Olivier Roussel <olivier.roussel@inria.fr>"]
channels = ["conda-forge", "panda3d-forge"]
name = "visp"
platforms = ["linux-64", "osx-64", "win-64", "osx-arm64"]
version = "3.6.0"
license = "GPL-2.0-only"
license-file = "LICENSE.txt"

# TODO: add ccache support
[build-dependencies]
cxx-compiler = ">=1.7.0"
cmake = ">=3.22"
ninja = ">=1.11"
pkg-config = ">=0.29.2"
git = ">=2.47.0"

[dependencies]
libopencv = "*"
eigen = "*"
libjpeg-turbo = "*"
libpng = "*"
libblas = "*"
libcblas = "*"
liblapack = "*"
liblapacke = "*"
coin3d = "*"
nlohmann_json = "*"

[target.unix.dependencies]
xorg-libx11 = "*"
xorg-libxfixes = "*"
xorg-xorgproto = "*"
# TODO: activate on windows as well
libxml2 = "*"
libdc1394 = ">=2.2.6"
librealsense = "*"
gsl = "*"
gtk2 = "*"
ogre = "*"
zbar = "*"

[target.linux-64.dependencies]
mesa-libegl-cos7-x86_64 = "*"

[target.osx.dependencies]
llvm-openmp = "*"

[activation]
scripts = ["development/scripts/pixi/activation.sh"]

[target.win-64.activation]
scripts = ["development/scripts/pixi/activation.bat"]

[target.linux.activation.env]
VISP_USE_GTK2 = "ON"

[target.osx.activation.env]
VISP_USE_GTK2 = "ON"

# Use clang-cl on Windows
# We must use scripts instead of env to setup CC and CXX
# to avoid cxx-compiler to overwrite them.
[feature.clang-cl]
platforms = ["win-64"]
dependencies = { clang = "*", llvm-openmp = "*" }
activation = { scripts = ["development/scripts/pixi/activation_clang_cl.bat"] }

[feature.python-bindings]
dependencies = { python = ">=3.8", pybind11 = "*", pip = "*", doxygen = "*" }
[feature.python-bindings.tasks]
build = { cmd = "cmake --build $VISP_BUILD_DIR --parallel $CPU_COUNT --target visp_python_bindings", depends-on = ["install"] }
python-test = { cmd = "cmake --build $VISP_BUILD_DIR --config Release --target visp_python_bindings_test", depends-on = ["build"] }
view-python-logs = { cmd = "$IDE $VISP_BUILD_DIR/modules/python/bindings/logs", env = { IDE = "code" }, depends-on = ["configure"] }
python-doc = { cmd = "cmake --build $VISP_BUILD_DIR --parallel $CPU_COUNT --target visp_python_bindings_doc", depends-on = ["build"] }
view-python-doc = { cmd = "$BROWSER $VISP_BUILD_DIR/doc/python/index.html", env = { BROWSER = "firefox" } }

[feature.rbt]
dependencies = { panda3d = { version = ">=1.10.15", channel = "panda3d-forge" } }

[feature.doc]
dependencies = { doxygen = "*", mathjax = "*" }
[feature.doc.tasks]
doc = { cmd = "cmake --build $VISP_BUILD_DIR --target visp_doc", depends-on = ["configure"] }
view-doc = { cmd = "$BROWSER $VISP_BUILD_DIR/doc/html/index.html", env = { BROWSER = "firefox" } }
[feature.doc.activation.env]
VISP_USE_MATHJAX = "ON"

[feature.tests.activation.env]
VISP_BUILD_TESTS = "ON"
# Tests that require display / rendering are only supported on linux based CI
[feature.tests.target.linux.activation.env]
DISPLAY = ":99"
VISP_ENABLE_TEST_WITHOUT_DISPLAY = "OFF"
[feature.tests.target.linux.tasks]
init-testing = { cmd = "bash ./development/scripts/pixi/xvfb.sh" }

[feature.coverage.dependencies]
gcovr = "*"

[feature.coverage.activation.env]
VISP_BUILD_COVERAGE = "ON"
VISP_BUILD_DEPRECATED_FUNCTIONS = "OFF"
VISP_BUILD_TYPE = "Debug"

[feature.coverage.tasks]
coverage = { cmd = [
  "gcovr", "-r", ".", "--object-directory", "$VISP_BUILD_DIR",
  "--gcov-ignore-errors=all", "--gcov-ignore-parse-errors=all",
  "--include", "modules",
  "--exclude", "tutorial",
  "--exclude", "example",
  "--exclude", "demo",
  "--exclude", "apps",
  "--exclude", ".pixi",
  "--exclude", "3rdparty",
  "--exclude", "modules/vs/test",
  "--exclude", "modules/core/test",
  "--exclude", "modules/visual_features/test",
  "--exclude", "modules/python/test",
  "--exclude", "modules/imgproc/test",
  "--exclude", "modules/io/test",
  "--exclude", "modules/tracker/mbt/test",
  "--exclude", "modules/tracker/rbt/test",
  "--exclude", "modules/tracker/me/test",
  "--exclude", "modules/tracker/blob/test",
  "--exclude", "modules/vision/test",
  "--exclude", "modules/robot/test",
  "--exclude", "modules/tracker/test",
  "--exclude", "modules/sensor/test",
  "--exclude", "modules/ar/test",
  "--exclude", "modules/gui/test",
  "--exclude", "modules/detection/test",
  "--exclude", "modules/robot",
  "--exclude", "modules/python",
  "--exclude", "modules/sensor",
  "--exclude", "modules/gui",
  "--exclude", "modules/core/src/math/matrix/private",
  "--exclude", "modules/core/src/image/private",
  "--exclude", "modules/io/src/image/private",
  "--exclude", "modules/vision/src/pose-estimation/private",
  "--exclude", "modules/robot/src/real-robot/biclops/private",
  "--cobertura", "$VISP_BUILD_DIR/visp-coverage.xml"
], depends-on = ["test"]}
echo-coverage-path = { cmd = "echo $VISP_BUILD_DIR/visp-coverage.xml"}


[feature.examples.activation.env]
VISP_BUILD_EXAMPLES = "ON"

[feature.tutorials.activation.env]
VISP_BUILD_TUTORIALS = "ON"

[tasks]
init-testing = {}
configure = { cmd = [
  "cmake",
  "-G",
  "Ninja",
  "-B",
  "$VISP_BUILD_DIR",
  "-S",
  ".",
  "-DCMAKE_VERBOSE_MAKEFILE=OFF",
  "-DCMAKE_BUILD_TYPE=$VISP_BUILD_TYPE",
  "-DCMAKE_INSTALL_PREFIX=$CONDA_PREFIX",
  "-DBUILD_TESTS=$VISP_BUILD_TESTS",
  "-DENABLE_TEST_WITHOUT_DISPLAY=$VISP_ENABLE_TEST_WITHOUT_DISPLAY",
  "-DBUILD_TUTORIALS=$VISP_BUILD_TUTORIALS",
  "-DBUILD_EXAMPLES=$VISP_BUILD_EXAMPLES",
  "-DUSE_MATHJAX=$VISP_USE_MATHJAX",
  "-DBUILD_COVERAGE=$VISP_BUILD_COVERAGE", "-DBUILD_DEPRECATED_FUNCTIONS=$VISP_BUILD_DEPRECATED_FUNCTIONS",
  "-DUSE_GTK2=$VISP_USE_GTK2",
  "$VISP_EXTRA_CMAKE_ARGS"
] }
build-modules = { cmd = "cmake --build $VISP_BUILD_DIR --target visp_modules --parallel $CPU_COUNT", depends-on = ["configure"] }
build-base = { cmd = "cmake --build $VISP_BUILD_DIR --parallel $CPU_COUNT", depends-on = ["build-modules"] }
build = { depends-on = ["build-base"]}
install = { cmd = "cmake --build $VISP_BUILD_DIR --target install --parallel $CPU_COUNT", depends-on = ["build-base"] }
clean = { cmd = "rm -rf $VISP_BUILD_DIR" }
test = { cmd = "ctest --test-dir $VISP_BUILD_DIR --output-on-failure --parallel $CPU_COUNT", depends-on = ["install", "init-testing"] }

[environments]
# Minimal set of features and python bindings
with-python = { features = ["python-bindings", "doc"] }
# All <environment-name>-clang-cl variants are for building under Clang-cl compiler under windows instead of MSVC CL
with-python-clang-cl = { features = ["python-bindings", "doc", "clang-cl"] }
# All ViSP features including python bindings
all = { features = ["rbt", "python-bindings", "doc"] }
all-clang-cl = { features = ["rbt", "python-bindings", "doc", "clang-cl"] }
# All ViSP features (incl. python bindings) + tests
all-with-tests = { features = ["rbt", "python-bindings", "doc", "tests"] }
all-clang-cl-with-tests = { features = ["rbt", "python-bindings", "doc", "clang-cl", "tests"] }
# Environments with all features + build of tests / tutorials / examples (mainly for CI)
full-ci = { features = ["rbt", "python-bindings", "tests", "examples", "tutorials"]}
<<<<<<< HEAD
full-ci-clang-cl = { features = ["rbt", "python-bindings", "tests", "examples", "tutorials"]}

full-ci-coverage = { features = ["rbt", "python-bindings", "tests", "examples", "tutorials", "coverage"]}
=======
full-ci-clang-cl = { features = ["rbt", "python-bindings", "tests", "examples", "tutorials", "clang-cl"]}
>>>>>>> e5b4f887
<|MERGE_RESOLUTION|>--- conflicted
+++ resolved
@@ -193,10 +193,5 @@
 all-clang-cl-with-tests = { features = ["rbt", "python-bindings", "doc", "clang-cl", "tests"] }
 # Environments with all features + build of tests / tutorials / examples (mainly for CI)
 full-ci = { features = ["rbt", "python-bindings", "tests", "examples", "tutorials"]}
-<<<<<<< HEAD
-full-ci-clang-cl = { features = ["rbt", "python-bindings", "tests", "examples", "tutorials"]}
-
 full-ci-coverage = { features = ["rbt", "python-bindings", "tests", "examples", "tutorials", "coverage"]}
-=======
-full-ci-clang-cl = { features = ["rbt", "python-bindings", "tests", "examples", "tutorials", "clang-cl"]}
->>>>>>> e5b4f887
+full-ci-clang-cl = { features = ["rbt", "python-bindings", "tests", "examples", "tutorials", "clang-cl"]}